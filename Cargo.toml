--- conflicted
+++ resolved
@@ -8,13 +8,9 @@
 [dependencies]
 anyhow = "1.0.75"
 debug_tree = "0.4.0"
-<<<<<<< HEAD
 egg = "0.9.5"
-logos = "0.13.0"
 nohash-hasher = "0.2.0"
-=======
 logos = "0.14.0"
->>>>>>> 40d4fef5
 serde = { version = "1.0.193", features = ["derive"] }
 serde_json = "1.0.107"
 strum = { version = "0.25.0", features = ["derive"] }
